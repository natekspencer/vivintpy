--- conflicted
+++ resolved
@@ -173,7 +173,6 @@
                 )
                 raise VivintSkyApiError(f"failed to update lock status")
 
-<<<<<<< HEAD
     async def set_sensor_state(
         self, panel_id: int, partition_id: int, device_id: int, bypass: bool
     ) -> None:
@@ -191,23 +190,10 @@
                     VivintDeviceAttribute.ID: device_id,
                 }
             ).encode("utf-8"),
-=======
-    async def set_thermostat_state(
-        self, panel_id: int, partition_id: int, device_id: int, **kwargs
-    ) -> None:
-        """Set thermostat state."""
-        resp = await self.__put(
-            f"{panel_id}/{partition_id}/thermostats/{device_id}",
-            headers={
-                "Content-Type": "application/json;charset=utf-8",
-            },
-            data=json.dumps(kwargs).encode("utf-8"),
->>>>>>> c5a06b31
-        )
-        async with resp:
-            if resp.status != 200:
-                _LOGGER.info(
-<<<<<<< HEAD
+        )
+        async with resp:
+            if resp.status != 200:
+                _LOGGER.info(
                     f"Failed to set bypass: {bypass} for sensor: {device_id} @ {panel_id}:{partition_id}"
                 )
                 raise VivintSkyApiError(f"Failed to update sensor status.")
@@ -249,7 +235,21 @@
                     f"Failed to set {'on' if level is None else 'level'} to {on if level is None else level} for switch: {device_id} @ {panel_id}:{partition_id}."
                 )
                 raise VivintSkyApiError("Failed to update switch state.")
-=======
+
+    async def set_thermostat_state(
+        self, panel_id: int, partition_id: int, device_id: int, **kwargs
+    ) -> None:
+        """Set thermostat state."""
+        resp = await self.__put(
+            f"{panel_id}/{partition_id}/thermostats/{device_id}",
+            headers={
+                "Content-Type": "application/json;charset=utf-8",
+            },
+            data=json.dumps(kwargs).encode("utf-8"),
+        )
+        async with resp:
+            if resp.status != 200:
+                _LOGGER.info(
                     "Failed to set state to: %s for thermostat: %s @ %s:%s",
                     kwargs,
                     device_id,
@@ -257,7 +257,6 @@
                     partition_id,
                 )
                 raise VivintSkyApiError(f"Failed to update thermostat state")
->>>>>>> c5a06b31
 
     async def request_camera_thumbnail(
         self, panel_id: int, partition_id: int, device_id: int
